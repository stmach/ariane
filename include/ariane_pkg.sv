/* Copyright 2018 ETH Zurich and University of Bologna.
 * Copyright and related rights are licensed under the Solderpad Hardware
 * License, Version 0.51 (the “License”); you may not use this file except in
 * compliance with the License.  You may obtain a copy of the License at
 * http://solderpad.org/licenses/SHL-0.51. Unless required by applicable law
 * or agreed to in writing, software, hardware and materials distributed under
 * this License is distributed on an “AS IS” BASIS, WITHOUT WARRANTIES OR
 * CONDITIONS OF ANY KIND, either express or implied. See the License for the
 * specific language governing permissions and limitations under the License.
 *
 * File:   ariane_pkg.svh
 * Author: Florian Zaruba <zarubaf@iis.ee.ethz.ch>
 * Date:   8.4.2017
 *
 * Description: Contains all the necessary defines for Ariane
 *              in one package.
 */


package ariane_pkg;
    timeunit      1ns;
    timeprecision 1ps;

    // ---------------
    // Global Config
    // ---------------
    localparam NR_SB_ENTRIES = 8; // number of scoreboard entries
    localparam TRANS_ID_BITS = $clog2(NR_SB_ENTRIES); // depending on the number of scoreboard entries we need that many bits
                                                      // to uniquely identify the entry in the scoreboard
    localparam NR_WB_PORTS   = 5;
    localparam ASID_WIDTH    = 1;
    localparam BTB_ENTRIES   = 8;
    localparam BITS_SATURATION_COUNTER = 2;
    localparam NR_COMMIT_PORTS = 2;

    localparam logic [63:0] ISA_CODE = (1 <<  2)  // C - Compressed extension
                                     | (1 <<  8)  // I - RV32I/64I/128I base ISA
                                     | (1 << 12)  // M - Integer Multiply/Divide extension
                                     | (0 << 13)  // N - User level interrupts supported
                                     | (1 << 18)  // S - Supervisor mode implemented
                                     | (1 << 20)  // U - User mode implemented
                                     | (0 << 23)  // X - Non-standard extensions present
                                     | (1 << 63); // RV64

    // 32 registers + 1 bit for re-naming = 6
    localparam REG_ADDR_SIZE = 6;

    // ---------------
    // Fetch Stage
    // ---------------
    // Only use struct when signals have same direction
    // exception
    typedef struct packed {
         logic [63:0] cause; // cause of exception
         logic [63:0] tval;  // additional information of causing exception (e.g.: instruction causing it),
                             // address of LD/ST fault
         logic        valid;
    } exception_t;

    typedef enum logic [1:0] { BHT, BTB, RAS } cf_t;

    // branch-predict
    // this is the struct we get back from ex stage and we will use it to update
    // all the necessary data structures
    typedef struct packed {
        logic [63:0] pc;              // pc of predict or mis-predict
        logic [63:0] target_address;  // target address at which to jump, or not
        logic        is_mispredict;   // set if this was a mis-predict
        logic        is_taken;        // branch is taken
        logic        is_lower_16;     // branch instruction is compressed and resides
                                      // in the lower 16 bit of the word
        logic        valid;           // prediction with all its values is valid
        logic        clear;           // invalidate this entry
        cf_t         cf_type;         // Type of control flow change
    } branchpredict_t;

    // branchpredict scoreboard entry
    // this is the struct which we will inject into the pipeline to guide the various
    // units towards the correct branch decision and resolve
    typedef struct packed {
        logic        valid;           // this is a valid hint
        logic [63:0] predict_address; // target address at which to jump, or not
        logic        predict_taken;   // branch is taken
        logic        is_lower_16;     // branch instruction is compressed and resides
                                      // in the lower 16 bit of the word
        cf_t         cf_type;         // Type of control flow change
    } branchpredict_sbe_t;

    typedef struct packed {
        logic        valid;
        logic [63:0] pc;             // update at PC
        logic [63:0] target_address;
        logic        is_lower_16;
        logic        clear;
    } btb_update_t;

    typedef struct packed {
        logic        valid;
        logic [63:0] target_address;
        logic        is_lower_16;
    } btb_prediction_t;

    typedef struct packed {
        logic        valid;
        logic [63:0] ra;
    } ras_t;

    typedef struct packed {
        logic        valid;
        logic [63:0] pc;          // update at PC
        logic        mispredict;
        logic        taken;
    } bht_update_t;

    typedef struct packed {
        logic       valid;
        logic       taken;
        logic       strongly_taken;
    } bht_prediction_t;

    typedef enum logic[3:0] {
        NONE, LOAD, STORE, ALU, CTRL_FLOW, MULT, CSR
    } fu_t;

    localparam EXC_OFF_RST      = 8'h80;

    // ---------------
    // EX Stage
    // ---------------
    typedef enum logic [6:0] { // basic ALU op
                               ADD, SUB, ADDW, SUBW,
                               // logic operations
                               XORL, ORL, ANDL,
                               // shifts
                               SRA, SRL, SLL, SRLW, SLLW, SRAW,
                               // comparisons
                               LTS, LTU, GES, GEU, EQ, NE,
                               // jumps
                               JALR,
                               // set lower than operations
                               SLTS, SLTU,
                               // CSR functions
                               MRET, SRET, ECALL, WFI, FENCE, FENCE_I, SFENCE_VMA, CSR_WRITE, CSR_READ, CSR_SET, CSR_CLEAR,
                               // LSU functions
                               LD, SD, LW, LWU, SW, LH, LHU, SH, LB, SB, LBU,
                               // Atomic Memory Operations
                               AMO_LRW, AMO_LRD, AMO_SCW, AMO_SCD,
                               AMO_SWAPW, AMO_ADDW, AMO_ANDW, AMO_ORW, AMO_XORW, AMO_MAXW, AMO_MAXWU, AMO_MINW, AMO_MINWU,
                               AMO_SWAPD, AMO_ADDD, AMO_ANDD, AMO_ORD, AMO_XORD, AMO_MAXD, AMO_MAXDU, AMO_MIND, AMO_MINDU,
                               // Multiplications
                               MUL, MULH, MULHU, MULHSU, MULW,
                               // Divisions
                               DIV, DIVU, DIVW, DIVUW, REM, REMU, REMW, REMUW
                             } fu_op;

    // ----------------------
    // Extract Bytes from Op
    // ----------------------
    // TODO: Add atomics
    function automatic logic [1:0] extract_transfer_size (fu_op op);
        case (op)
            LD, SD:      return 2'b11;
            LW, LWU, SW: return 2'b10;
            LH, LHU, SH: return 2'b01;
            LB, SB, LBU: return 2'b00;
            default:     return 2'b11;
        endcase
    endfunction

    typedef struct packed {
        logic                     valid;
        logic [63:0]              vaddr;
        logic [63:0]              data;
        logic [7:0]               be;
        fu_t                      fu;
        fu_op                     operator;
        logic [TRANS_ID_BITS-1:0] trans_id;
    } lsu_ctrl_t;

    // ---------------
    // IF/ID Stage
    // ---------------
    // store the decompressed instruction
    typedef struct packed {
        logic [63:0]        address;              // the address of the instructions from below
        logic [31:0]        instruction;          // instruction word
        branchpredict_sbe_t branch_predict;       // this field contains branch prediction information regarding the forward branch path
        exception_t         ex;                   // this field contains exceptions which might have happened earlier, e.g.: fetch exceptions
    } fetch_entry_t;

    // ---------------
    // ID/EX/WB Stage
    // ---------------
    typedef struct packed {
        logic [63:0]              pc;            // PC of instruction
        logic [TRANS_ID_BITS-1:0] trans_id;      // this can potentially be simplified, we could index the scoreboard entry
                                                 // with the transaction id in any case make the width more generic
        fu_t                      fu;            // functional unit to use
        fu_op                     op;            // operation to perform in each functional unit
        logic [REG_ADDR_SIZE-1:0] rs1;           // register source address 1
        logic [REG_ADDR_SIZE-1:0] rs2;           // register source address 2
        logic [REG_ADDR_SIZE-1:0] rd;            // register destination address
        logic [63:0]              result;        // for unfinished instructions this field also holds the immediate
        logic                     valid;         // is the result valid
        logic                     use_imm;       // should we use the immediate as operand b?
        logic                     use_zimm;      // use zimm as operand a
        logic                     use_pc;        // set if we need to use the PC as operand a, PC from exception
        exception_t               ex;            // exception has occurred
        branchpredict_sbe_t       bp;            // branch predict scoreboard data structure
        logic                     is_compressed; // signals a compressed instructions, we need this information at the commit stage if
                                                 // we want jump accordingly e.g.: +4, +2
    } scoreboard_entry_t;

    // --------------------
    // Instruction Types
    // --------------------
    typedef struct packed {
        logic [31:25] funct7;
        logic [24:20] rs2;
        logic [19:15] rs1;
        logic [14:12] funct3;
        logic [11:7]  rd;
        logic [6:0]   opcode;
    } rtype_t;

    typedef struct packed {
        logic [31:20] imm;
        logic [19:15] rs1;
        logic [14:12] funct3;
        logic [11:7]  rd;
        logic [6:0]   opcode;
    } itype_t;

    typedef struct packed {
        logic [31:25] imm;
        logic [24:20] rs2;
        logic [19:15] rs1;
        logic [14:12] funct3;
        logic [11:7]  imm0;
        logic [6:0]   opcode;
    } stype_t;

    typedef struct packed {
        logic [31:12] funct3;
        logic [11:7]  rd;
        logic [6:0]   opcode;
    } utype_t;

    typedef union packed {
        logic [31:0]   instr;
        rtype_t        rtype;
        itype_t        itype;
        stype_t        stype;
        utype_t        utype;
    } instruction_t;

    // --------------------
    // Opcodes
    // --------------------
    localparam OPCODE_SYSTEM    = 7'h73;
    localparam OPCODE_FENCE     = 7'h0f;
    localparam OPCODE_OP        = 7'h33;
    localparam OPCODE_OP32      = 7'h3B;
    localparam OPCODE_OPIMM     = 7'h13;
    localparam OPCODE_OPIMM32   = 7'h1B;
    localparam OPCODE_STORE     = 7'h23;
    localparam OPCODE_LOAD      = 7'h03;
    localparam OPCODE_BRANCH    = 7'h63;
    localparam OPCODE_JALR      = 7'h67;
    localparam OPCODE_JAL       = 7'h6f;
    localparam OPCODE_AUIPC     = 7'h17;
    localparam OPCODE_LUI       = 7'h37;
    localparam OPCODE_AMO       = 7'h2F;

<<<<<<< HEAD
=======
    localparam OPCODE_C_J       = 3'b101;
    localparam OPCODE_C_BEQZ    = 3'b110;
    localparam OPCODE_C_BNEZ    = 3'b111;
>>>>>>> 594d4687
    // --------------------
    // Atomics
    // --------------------
    typedef enum logic [3:0] {
        AMO_NONE, AMO_LR, AMO_SC, AMO_SWAP, AMO_ADD, AMO_AND, AMO_OR, AMO_XOR, AMO_MAX, AMO_MAXU, AMO_MIN, AMO_MINU
    } amo_t;

    // --------------------
    // Privilege Spec
    // --------------------
    typedef enum logic[1:0] {
      PRIV_LVL_M = 2'b11,
      PRIV_LVL_S = 2'b01,
      PRIV_LVL_U = 2'b00
    } priv_lvl_t;

    // memory management, pte
    typedef struct packed {
        logic [9:0]  reserved;
        logic [43:0] ppn;
        logic [1:0]  rsw;
        logic d;
        logic a;
        logic g;
        logic u;
        logic x;
        logic w;
        logic r;
        logic v;
    } pte_t;


    typedef struct packed {
        logic                  valid;      // valid flag
        logic                  is_2M;      //
        logic                  is_1G;      //
        logic [26:0]           vpn;
        logic [ASID_WIDTH-1:0] asid;
        pte_t                  content;
    } tlb_update_t;

    // Bits required for representation of physical address space as 4K pages
    // (e.g. 27*4K == 39bit address space).
    localparam PPN4K_WIDTH = 38;

    // ----------------------
    // Exception Cause Codes
    // ----------------------
    localparam logic [63:0] INSTR_ADDR_MISALIGNED = 0;
    localparam logic [63:0] INSTR_ACCESS_FAULT    = 1;
    localparam logic [63:0] ILLEGAL_INSTR         = 2;
    localparam logic [63:0] BREAKPOINT            = 3;
    localparam logic [63:0] LD_ADDR_MISALIGNED    = 4;
    localparam logic [63:0] LD_ACCESS_FAULT       = 5;
    localparam logic [63:0] ST_ADDR_MISALIGNED    = 6;
    localparam logic [63:0] ST_ACCESS_FAULT       = 7;
    localparam logic [63:0] ENV_CALL_UMODE        = 8;  // environment call from user mode
    localparam logic [63:0] ENV_CALL_SMODE        = 9;  // environment call from supervisor mode
    localparam logic [63:0] ENV_CALL_MMODE        = 11; // environment call from machine mode
    localparam logic [63:0] INSTR_PAGE_FAULT      = 12; // Instruction page fault
    localparam logic [63:0] LOAD_PAGE_FAULT       = 13; // Load page fault
    localparam logic [63:0] STORE_PAGE_FAULT      = 15; // Store page fault

    localparam logic [63:0] S_SW_INTERRUPT        = (1 << 63) | 1;
    localparam logic [63:0] M_SW_INTERRUPT        = (1 << 63) | 3;
    localparam logic [63:0] S_TIMER_INTERRUPT     = (1 << 63) | 5;
    localparam logic [63:0] M_TIMER_INTERRUPT     = (1 << 63) | 7;
    localparam logic [63:0] S_EXT_INTERRUPT       = (1 << 63) | 9;
    localparam logic [63:0] M_EXT_INTERRUPT       = (1 << 63) | 11;

    // ----------------------
    // Performance Counters
    // ----------------------
    localparam logic [11:0] PERF_L1_ICACHE_MISS = 12'h0;     // L1 Instr Cache Miss
    localparam logic [11:0] PERF_L1_DCACHE_MISS = 12'h1;     // L1 Data Cache Miss
    localparam logic [11:0] PERF_ITLB_MISS      = 12'h2;     // ITLB Miss
    localparam logic [11:0] PERF_DTLB_MISS      = 12'h3;     // DTLB Miss
    localparam logic [11:0] PERF_LOAD           = 12'h4;     // Loads
    localparam logic [11:0] PERF_STORE          = 12'h5;     // Stores
    localparam logic [11:0] PERF_EXCEPTION      = 12'h6;     // Taken exceptions
    localparam logic [11:0] PERF_EXCEPTION_RET  = 12'h7;     // Exception return
    localparam logic [11:0] PERF_BRANCH_JUMP    = 12'h8;     // Software change of PC
    localparam logic [11:0] PERF_CALL           = 12'h9;     // Procedure call
    localparam logic [11:0] PERF_RET            = 12'hA;     // Procedure Return
    localparam logic [11:0] PERF_MIS_PREDICT    = 12'hB;     // Branch mis-predicted

    // -----
    // CSRs
    // -----
    typedef enum logic [11:0] {
        // Supervisor Mode CSRs
        CSR_SSTATUS        = 12'h100,
        CSR_SIE            = 12'h104,
        CSR_STVEC          = 12'h105,
        CSR_SCOUNTEREN     = 12'h106,
        CSR_SSCRATCH       = 12'h140,
        CSR_SEPC           = 12'h141,
        CSR_SCAUSE         = 12'h142,
        CSR_STVAL          = 12'h143,
        CSR_SIP            = 12'h144,
        CSR_SATP           = 12'h180,
        // Machine Mode CSRs
        CSR_MSTATUS        = 12'h300,
        CSR_MISA           = 12'h301,
        CSR_MEDELEG        = 12'h302,
        CSR_MIDELEG        = 12'h303,
        CSR_MIE            = 12'h304,
        CSR_MTVEC          = 12'h305,
        CSR_MCOUNTEREN     = 12'h306,
        CSR_MSCRATCH       = 12'h340,
        CSR_MEPC           = 12'h341,
        CSR_MCAUSE         = 12'h342,
        CSR_MTVAL          = 12'h343,
        CSR_MIP            = 12'h344,
        CSR_MVENDORID      = 12'hF11,
        CSR_MARCHID        = 12'hF12,
        CSR_MIMPID         = 12'hF13,
        CSR_MHARTID        = 12'hF14,
        CSR_MCYCLE         = 12'hB00,
        CSR_MINSTRET       = 12'hB02,
        CSR_DCACHE         = 12'h701,
        CSR_ICACHE         = 12'h700,
        // Counters and Timers
        CSR_CYCLE          = 12'hC00,
        CSR_TIME           = 12'hC01,
        CSR_INSTRET        = 12'hC02,
        // Performance counters
        CSR_L1_ICACHE_MISS = PERF_L1_ICACHE_MISS + 12'hC03,
        CSR_L1_DCACHE_MISS = PERF_L1_DCACHE_MISS + 12'hC03,
        CSR_ITLB_MISS      = PERF_ITLB_MISS      + 12'hC03,
        CSR_DTLB_MISS      = PERF_DTLB_MISS      + 12'hC03,
        CSR_LOAD           = PERF_LOAD           + 12'hC03,
        CSR_STORE          = PERF_STORE          + 12'hC03,
        CSR_EXCEPTION      = PERF_EXCEPTION      + 12'hC03,
        CSR_EXCEPTION_RET  = PERF_EXCEPTION_RET  + 12'hC03,
        CSR_BRANCH_JUMP    = PERF_BRANCH_JUMP    + 12'hC03,
        CSR_CALL           = PERF_CALL           + 12'hC03,
        CSR_RET            = PERF_RET            + 12'hC03,
        CSR_MIS_PREDICT    = PERF_MIS_PREDICT    + 12'hC03
    } csr_reg_t;

    // decoded CSR address
    typedef struct packed {
        logic [1:0]  rw;
        priv_lvl_t   priv_lvl;
        logic  [7:0] address;
    } csr_addr_t;

    typedef union packed {
        csr_reg_t   address;
        csr_addr_t  csr_decode;
    } csr_t;

    // ----------------------
    // Debug Unit
    // ----------------------
    typedef enum logic [15:0] {
        DBG_CTRL     = 16'h0,
        DBG_HIT      = 16'h8,
        DBG_IE       = 16'h10,
        DBG_CAUSE    = 16'h18,

        BP_CTRL0     = 16'h80,
        BP_DATA0     = 16'h88,
        BP_CTRL1     = 16'h90,
        BP_DATA1     = 16'h98,
        BP_CTRL2     = 16'hA0,
        BP_DATA2     = 16'hA8,
        BP_CTRL3     = 16'hB0,
        BP_DATA3     = 16'hB8,
        BP_CTRL4     = 16'hC0,
        BP_DATA4     = 16'hC8,
        BP_CTRL5     = 16'hD0,
        BP_DATA5     = 16'hD8,
        BP_CTRL6     = 16'hE0,
        BP_DATA6     = 16'hE8,
        BP_CTRL7     = 16'hF0,
        BP_DATA7     = 16'hF8,

        DBG_NPC      = 16'h2000,
        DBG_PPC      = 16'h2008,
        DBG_GPR      = 16'h4??,

        // CSRs 0x4000-0xBFFF
        DBG_CSR_U0   = 16'h8???,
        DBG_CSR_U1   = 16'h9???,
        DBG_CSR_S0   = 16'hA???,
        DBG_CSR_S1   = 16'hB???,
        DBG_CSR_H0   = 16'hC???,
        DBG_CSR_H1   = 16'hD???,
        DBG_CSR_M0   = 16'hE???,
        DBG_CSR_M1   = 16'hF???
    } debug_reg_t;

    // ----------------------
    // Arithmetic Functions
    // ----------------------
    function automatic logic [63:0] sext32 (logic [31:0] operand);
        return {{32{operand[31]}}, operand[31:0]};
    endfunction

    // ----------------------
    // Immediate functions
    // ----------------------
    function automatic logic [63:0] uj_imm (logic [31:0] instruction_i);
        return { {44 {instruction_i[31]}}, instruction_i[19:12], instruction_i[20], instruction_i[30:21], 1'b0 };
    endfunction

    function automatic logic [63:0] i_imm (logic [31:0] instruction_i);
        return { {52 {instruction_i[31]}}, instruction_i[31:20] };
    endfunction

    function automatic logic [63:0] sb_imm (logic [31:0] instruction_i);
        return { {51 {instruction_i[31]}}, instruction_i[31], instruction_i[7], instruction_i[30:25], instruction_i[11:8], 1'b0 };
    endfunction
endpackage<|MERGE_RESOLUTION|>--- conflicted
+++ resolved
@@ -272,12 +272,10 @@
     localparam OPCODE_LUI       = 7'h37;
     localparam OPCODE_AMO       = 7'h2F;
 
-<<<<<<< HEAD
-=======
     localparam OPCODE_C_J       = 3'b101;
     localparam OPCODE_C_BEQZ    = 3'b110;
     localparam OPCODE_C_BNEZ    = 3'b111;
->>>>>>> 594d4687
+
     // --------------------
     // Atomics
     // --------------------

--- conflicted
+++ resolved
@@ -259,7 +259,6 @@
 	-gblso $(RISCV)/lib/libfesvr.so -sv_lib $(dpi-library)/ariane_dpi                                             \
 	-do "coverage save -onexit tmp/$@.ucdb; run -a; quit -code [coverage attribute -name TESTSTATUS -concise]"    \
 	${top_level}_optimized +permissive-off                                                                        \
-<<<<<<< HEAD
 	+signature=$(riscv-torture-dir)/$(test-location).rtlsim.sig ++$(riscv-torture-dir)/$(test-location) ++$(target-options)
 
 run-torture-log: build
@@ -273,9 +272,6 @@
 	cp vsim.wlf $(riscv-torture-dir)/$(test-location).wlf
 	cp trace_core_00_0.log $(riscv-torture-dir)/$(test-location).trace
 	cp transcript $(riscv-torture-dir)/$(test-location).transcript
-=======
-	+signature=$(riscv-torture-dir)/output/test.rtlsim.sig ++$(riscv-torture-dir)/output/test ++$(target-options)
->>>>>>> 3a21e06c
 
 run-torture-verilator: verilate
 	$(ver-library)/Variane_testharness +max-cycles=$(max_cycles) +signature=$(riscv-torture-dir)/output/test.rtlsim.sig $(riscv-torture-dir)/output/test

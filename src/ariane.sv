// Author: Florian Zaruba, ETH Zurich
// Date: 19.03.2017
// Description: Ariane Top-level module
//
//
// Copyright (C) 2017 ETH Zurich, University of Bologna
// All rights reserved.
//
// This code is under development and not yet released to the public.
// Until it is released, the code is under the copyright of ETH Zurich and
// the University of Bologna, and may contain confidential and/or unpublished
// work. Any reuse/redistribution is strictly forbidden without written
// permission from ETH Zurich.
//
// Bug fixes and contributions will eventually be released under the
// SolderPad open hardware license in the context of the PULP platform
// (http://www.pulp-platform.org), under the copyright of ETH Zurich and the
// University of Bologna.
//
import ariane_pkg::*;
`ifndef verilator
`ifndef SYNTHESIS
import instruction_tracer_pkg::*;
`timescale 1ns / 1ps
`endif
`endif

module ariane
    #(
        parameter N_EXT_PERF_COUNTERS          = 0
    )
    (
        input  logic                           clk_i,
        input  logic                           rst_ni,
        input  logic                           test_en_i,     // enable all clock gates for testing

        output logic                           flush_icache_o, // request to flush icache
        // CPU Control Signals
        input  logic                           fetch_enable_i,
        output logic                           core_busy_o,
        input  logic [N_EXT_PERF_COUNTERS-1:0] ext_perf_counters_i,

        // Core ID, Cluster ID and boot address are considered more or less static
        input  logic [63:0]                    boot_addr_i,
        input  logic [ 3:0]                    core_id_i,
        input  logic [ 5:0]                    cluster_id_i,
        // Instruction memory interface
        output logic [63:0]                    instr_if_address_o,
        output logic                           instr_if_data_req_o,
        output logic [3:0]                     instr_if_data_be_o,
        input  logic                           instr_if_data_gnt_i,
        input  logic                           instr_if_data_rvalid_i,
        input  logic [63:0]                    instr_if_data_rdata_i,
        // Data memory interface
        AXI_BUS.Master                         data_if,
        AXI_BUS.Master                         bypass_if,
        // Interrupt inputs
        input  logic                           irq_i,                 // level sensitive IR lines
        input  logic [4:0]                     irq_id_i,
        output logic                           irq_ack_o,
        input  logic                           irq_sec_i,
        output logic                           sec_lvl_o,
        // Timer facilities
        input  logic [63:0]                    time_i,        // global time (most probably coming from an RTC)
        input  logic                           time_irq_i,    // timer interrupt in

        // Debug Interface
        input  logic                           debug_req_i,
        output logic                           debug_gnt_o,
        output logic                           debug_rvalid_o,
        input  logic [15:0]                    debug_addr_i,
        input  logic                           debug_we_i,
        input  logic [63:0]                    debug_wdata_i,
        output logic [63:0]                    debug_rdata_o,
        output logic                           debug_halted_o,
        input  logic                           debug_halt_i,
        input  logic                           debug_resume_i
    );

    // ------------------------------------------
    // Global Signals
    // Signals connecting more than one module
    // ------------------------------------------
    priv_lvl_t                priv_lvl;
    logic                     fetch_enable;
    exception_t               ex_commit; // exception from commit stage
    branchpredict_t           resolved_branch;
    logic [63:0]              pc_commit;
    logic                     eret;
    logic                     commit_ack;

    // --------------
    // PCGEN <-> IF
    // --------------
    logic [63:0]              fetch_address_pcgen_if;
    branchpredict_sbe_t       branch_predict_pcgen_if;
    logic                     if_ready_if_pcgen;
    logic                     fetch_valid_pcgen_if;
    // --------------
    // PCGEN <-> COMMIT
    // --------------
    // --------------
    // PCGEN <-> CSR
    // --------------
    logic [63:0]              trap_vector_base_commit_pcgen;
    logic [63:0]              epc_commit_pcgen;
    // --------------
    // IF <-> ID
    // --------------
    fetch_entry_t             fetch_entry_if_id;
    logic                     ready_id_if;
    logic                     fetch_valid_if_id;
    logic                     decode_ack_id_if;
    exception_t               exception_if_id;

    // --------------
    // ID <-> ISSUE
    // --------------
    scoreboard_entry_t        issue_entry_id_issue;
    logic                     issue_entry_valid_id_issue;
    logic                     is_ctrl_fow_id_issue;
    logic                     issue_instr_issue_id;

    // --------------
    // ISSUE <-> EX
    // --------------
    logic [63:0]              imm_id_ex;
    logic [TRANS_ID_BITS-1:0] trans_id_id_ex;
    fu_t                      fu_id_ex;
    fu_op                     operator_id_ex;
    logic [63:0]              operand_a_id_ex;
    logic [63:0]              operand_b_id_ex;
    logic [63:0]              pc_id_ex;
    logic                     is_compressed_instr_id_ex;
    // ALU
    logic                     alu_ready_ex_id;
    logic                     alu_valid_id_ex;
    logic [TRANS_ID_BITS-1:0] alu_trans_id_ex_id;
    logic                     alu_valid_ex_id;
    logic [63:0]              alu_result_ex_id;
    exception_t               alu_exception_ex_id;
    // Branches and Jumps
    logic                     branch_ready_ex_id;
    logic [TRANS_ID_BITS-1:0] branch_trans_id_ex_id;
    logic [63:0]              branch_result_ex_id;
    exception_t               branch_exception_ex_id;
    logic                     branch_valid_ex_id;
    logic                     branch_valid_id_ex;

    branchpredict_sbe_t       branch_predict_id_ex;
    logic                     resolve_branch_ex_id;
    // LSU
    logic [TRANS_ID_BITS-1:0] lsu_trans_id_ex_id;
    logic                     lsu_valid_id_ex;
    logic [63:0]              lsu_result_ex_id;
    logic                     lsu_ready_ex_id;
    logic                     lsu_valid_ex_id;
    exception_t               lsu_exception_ex_id;
    // MULT
    logic                     mult_ready_ex_id;
    logic                     mult_valid_id_ex;
    logic [TRANS_ID_BITS-1:0] mult_trans_id_ex_id;
    logic [63:0]              mult_result_ex_id;
    logic                     mult_valid_ex_id;
    // CSR
    logic                     csr_ready_ex_id;
    logic                     csr_valid_id_ex;
    logic [TRANS_ID_BITS-1:0] csr_trans_id_ex_id;
    logic [63:0]              csr_result_ex_id;
    logic                     csr_valid_ex_id;
    // --------------
    // EX <-> COMMIT
    // --------------
    // CSR Commit
    logic                     csr_commit_commit_ex;
    // LSU Commit
    logic                     lsu_commit_commit_ex;
    logic                     lsu_commit_ready_ex_commit;
    logic                     no_st_pending_ex_commit;
    // --------------
    // ID <-> COMMIT
    // --------------
    scoreboard_entry_t        commit_instr_id_commit;
    // --------------
    // COMMIT <-> ID
    // --------------
    logic [4:0]               waddr_a_commit_id;
    logic [63:0]              wdata_a_commit_id;
    logic                     we_a_commit_id;
    // --------------
    // IF <-> EX
    // --------------
    logic                     fetch_req_if_ex;
    logic                     fetch_gnt_ex_if;
    logic                     fetch_valid_ex_if;
    logic [63:0]              fetch_rdata_ex_if;
    exception_t               fetch_ex_ex_if;
    logic [63:0]              fetch_vaddr_if_ex;
    // --------------
    // CSR <-> *
    // --------------
    logic                     enable_translation_csr_ex;
    logic                     en_ld_st_translation_csr_ex;
    priv_lvl_t                ld_st_priv_lvl_csr_ex;
    logic                     sum_csr_ex;
    logic                     mxr_csr_ex;
    logic [43:0]              satp_ppn_csr_ex;
    logic [0:0]               asid_csr_ex;
    logic [11:0]              csr_addr_ex_csr;
    fu_op                     csr_op_commit_csr;
    logic [63:0]              csr_wdata_commit_csr;
    logic [63:0]              csr_rdata_csr_commit;
    exception_t               csr_exception_csr_commit;
    logic                     tvm_csr_id;
    logic                     tw_csr_id;
    logic                     tsr_csr_id;
    logic                     dcache_en_csr_nbdcache;
    // --------------
    // CTRL <-> *
    // --------------
    logic                     flush_bp_ctrl_pcgen;
    logic                     flush_ctrl_pcgen;
    logic                     flush_csr_ctrl;
    logic                     flush_unissued_instr_ctrl_id;
    logic                     flush_ctrl_if;
    logic                     flush_ctrl_id;
    logic                     flush_ctrl_ex;
    logic                     flush_tlb_ctrl_ex;
    logic                     fence_i_commit_controller;
    logic                     fence_commit_controller;
    logic                     sfence_vma_commit_controller;
    logic                     halt_ctrl;
    logic                     halt_debug_ctrl;
    logic                     halt_csr_ctrl;
    logic                     flush_dcache_ctrl_ex;
    logic                     flush_dcache_ack_ex_ctrl;
    // --------------
    // Debug <-> *
    // --------------
    logic [63:0]              pc_debug_pcgen;
    logic                     set_pc_debug;

    logic                     gpr_req_debug_issue;
    logic [4:0]               gpr_addr_debug_issue;
    logic                     gpr_we_debug_issue;
    logic [63:0]              gpr_wdata_debug_issue;
    logic [63:0]              gpr_rdata_debug_issue;

    logic                     csr_req_debug_csr;
    logic [11:0]              csr_addr_debug_csr;
    logic                     csr_we_debug_csr;
    logic [63:0]              csr_wdata_debug_csr;
    logic [63:0]              csr_rdata_debug_csr;

    assign sec_lvl_o = priv_lvl;
    // --------------
    // NPC Generation
    // --------------
    pcgen_stage pcgen_stage_i (
        .fetch_enable_i        ( fetch_enable                   ),
        .flush_i               ( flush_ctrl_pcgen               ),
        .flush_bp_i            ( flush_bp_ctrl_pcgen            ),
        .if_ready_i            ( ~if_ready_if_pcgen             ),
        .resolved_branch_i     ( resolved_branch                ),
        .fetch_address_o       ( fetch_address_pcgen_if         ),
        .fetch_valid_o         ( fetch_valid_pcgen_if           ),
        .branch_predict_o      ( branch_predict_pcgen_if        ),
        .boot_addr_i           ( boot_addr_i                    ),
        .pc_commit_i           ( pc_commit                      ),
        .epc_i                 ( epc_commit_pcgen               ),
        .eret_i                ( eret                           ),
        .trap_vector_base_i    ( trap_vector_base_commit_pcgen  ),
        .ex_valid_i            ( ex_commit.valid                ),
        .debug_pc_i            ( pc_debug_pcgen                 ),
        .debug_set_pc_i        ( set_pc_debug                   ),
        .*
    );
    // ---------
    // IF
    // ---------
    if_stage if_stage_i (
        .flush_i               ( flush_ctrl_if                  ),
        .halt_i                ( halt_ctrl                      ),
        .if_busy_o             ( if_ready_if_pcgen              ),
        .fetch_address_i       ( fetch_address_pcgen_if         ),
        .fetch_valid_i         ( fetch_valid_pcgen_if           ),
        .branch_predict_i      ( branch_predict_pcgen_if        ),
        .instr_req_o           ( fetch_req_if_ex                ),
        .instr_addr_o          ( fetch_vaddr_if_ex              ),
        .instr_gnt_i           ( fetch_gnt_ex_if                ),
        .instr_rvalid_i        ( fetch_valid_ex_if              ),
        .instr_rdata_i         ( fetch_rdata_ex_if              ),
        .instr_ex_i            ( fetch_ex_ex_if                 ), // fetch exception

        .fetch_entry_0_o       ( fetch_entry_if_id              ),
        .fetch_entry_valid_0_o ( fetch_valid_if_id              ),
        .fetch_ack_0_i         ( decode_ack_id_if               ),

        // Reserved for future use
        .fetch_entry_1_o       (                                ),
        .fetch_entry_valid_1_o (                                ),
        .fetch_ack_1_i         (                                ),
        .*
    );

    // ---------
    // ID
    // ---------
    id_stage id_stage_i (
        .flush_i                    ( flush_ctrl_if                   ),

        .fetch_entry_i              ( fetch_entry_if_id               ),
        .fetch_entry_valid_i        ( fetch_valid_if_id               ),
        .decoded_instr_ack_o        ( decode_ack_id_if                ),

        .issue_entry_o              ( issue_entry_id_issue            ),
        .issue_entry_valid_o        ( issue_entry_valid_id_issue      ),
        .is_ctrl_flow_o             ( is_ctrl_fow_id_issue            ),
        .issue_instr_ack_i          ( issue_instr_issue_id            ),

        .priv_lvl_i                 ( priv_lvl                        ),
        .tvm_i                      ( tvm_csr_id                      ),
        .tw_i                       ( tw_csr_id                       ),
        .tsr_i                      ( tsr_csr_id                      ),

        .*
    );

    // ---------
    // Issue
    // ---------
    issue_stage #(
        .NR_ENTRIES                 ( NR_SB_ENTRIES                   ),
        .NR_WB_PORTS                ( NR_WB_PORTS                     )
    ) issue_stage_i (
        .flush_unissued_instr_i     ( flush_unissued_instr_ctrl_id    ),
        .flush_i                    ( flush_ctrl_id                   ),
        // Debug
        .debug_gpr_req_i            ( gpr_req_debug_issue             ),
        .debug_gpr_addr_i           ( gpr_addr_debug_issue            ),
        .debug_gpr_we_i             ( gpr_we_debug_issue              ),
        .debug_gpr_wdata_i          ( gpr_wdata_debug_issue           ),
        .debug_gpr_rdata_o          ( gpr_rdata_debug_issue           ),

        .decoded_instr_i            ( issue_entry_id_issue            ),
        .decoded_instr_valid_i      ( issue_entry_valid_id_issue      ),
        .is_ctrl_flow_i             ( is_ctrl_fow_id_issue            ),
        .decoded_instr_ack_o        ( issue_instr_issue_id            ),

        // Functional Units
        .fu_o                       ( fu_id_ex                        ),
        .operator_o                 ( operator_id_ex                  ),
        .operand_a_o                ( operand_a_id_ex                 ),
        .operand_b_o                ( operand_b_id_ex                 ),
        .imm_o                      ( imm_id_ex                       ),
        .trans_id_o                 ( trans_id_id_ex                  ),
        .pc_o                       ( pc_id_ex                        ),
        .is_compressed_instr_o      ( is_compressed_instr_id_ex       ),
        // ALU
        .alu_ready_i                ( alu_ready_ex_id                 ),
        .alu_valid_o                ( alu_valid_id_ex                 ),
        // Branches and Jumps
        .branch_ready_i             ( branch_ready_ex_id              ),
        .branch_valid_o             ( branch_valid_id_ex              ), // branch is valid
        .branch_predict_o           ( branch_predict_id_ex            ), // branch predict to ex
        .resolve_branch_i           ( resolve_branch_ex_id            ), // in order to resolve the branch
        // LSU
        .lsu_ready_i                ( lsu_ready_ex_id                 ),
        .lsu_valid_o                ( lsu_valid_id_ex                 ),
        // Multiplier
        .mult_ready_i               ( mult_ready_ex_id                ),
        .mult_valid_o               ( mult_valid_id_ex                ),
        // CSR
        .csr_ready_i                ( csr_ready_ex_id                 ),
        .csr_valid_o                ( csr_valid_id_ex                 ),

        .trans_id_i                 ( {alu_trans_id_ex_id,         lsu_trans_id_ex_id,  branch_trans_id_ex_id,    csr_trans_id_ex_id,         mult_trans_id_ex_id        }),
        .wdata_i                    ( {alu_result_ex_id,           lsu_result_ex_id,    branch_result_ex_id,      csr_result_ex_id,           mult_result_ex_id          }),
        .ex_ex_i                    ( {{$bits(exception_t){1'b0}}, lsu_exception_ex_id, branch_exception_ex_id,   {$bits(exception_t){1'b0}}, {$bits(exception_t){1'b0}} }),
        .wb_valid_i                 ( {alu_valid_ex_id,            lsu_valid_ex_id,     branch_valid_ex_id,       csr_valid_ex_id,            mult_valid_ex_id           }),

        .waddr_a_i                  ( waddr_a_commit_id               ),
        .wdata_a_i                  ( wdata_a_commit_id               ),
        .we_a_i                     ( we_a_commit_id                  ),

        .commit_instr_o             ( commit_instr_id_commit          ),
        .commit_ack_i               ( commit_ack                      ),

        .*
    );

    // ---------
    // EX
    // ---------
    ex_stage ex_stage_i (
        .flush_i                ( flush_ctrl_ex               ),
        .fu_i                   ( fu_id_ex                    ),
        .operator_i             ( operator_id_ex              ),
        .operand_a_i            ( operand_a_id_ex             ),
        .operand_b_i            ( operand_b_id_ex             ),
        .imm_i                  ( imm_id_ex                   ),
        .trans_id_i             ( trans_id_id_ex              ),
        .pc_i                   ( pc_id_ex                    ),
        .is_compressed_instr_i  ( is_compressed_instr_id_ex   ),
        // ALU
        .alu_ready_o            ( alu_ready_ex_id             ),
        .alu_valid_i            ( alu_valid_id_ex             ),
        .alu_result_o           ( alu_result_ex_id            ),
        .alu_trans_id_o         ( alu_trans_id_ex_id          ),
        .alu_valid_o            ( alu_valid_ex_id             ),
        .alu_exception_o        (                             ),
        // Branches and Jumps
        .branch_ready_o         ( branch_ready_ex_id          ),
        .branch_valid_o         ( branch_valid_ex_id          ),
        .branch_valid_i         ( branch_valid_id_ex          ),
        .branch_trans_id_o      ( branch_trans_id_ex_id       ),
        .branch_result_o        ( branch_result_ex_id         ),
        .branch_exception_o     ( branch_exception_ex_id      ),
        .branch_predict_i       ( branch_predict_id_ex        ), // branch predict to ex
        .resolved_branch_o      ( resolved_branch             ),
        .resolve_branch_o       ( resolve_branch_ex_id        ),
        // LSU
        .lsu_ready_o            ( lsu_ready_ex_id             ),
        .lsu_valid_i            ( lsu_valid_id_ex             ),
        .lsu_result_o           ( lsu_result_ex_id            ),
        .lsu_trans_id_o         ( lsu_trans_id_ex_id          ),
        .lsu_valid_o            ( lsu_valid_ex_id             ),
        .lsu_commit_i           ( lsu_commit_commit_ex        ), // from commit
        .lsu_commit_ready_o     ( lsu_commit_ready_ex_commit  ), // to commit
        .lsu_exception_o        ( lsu_exception_ex_id         ),
        .no_st_pending_o        ( no_st_pending_ex_commit     ),

        // CSR
        .csr_ready_o            ( csr_ready_ex_id             ),
        .csr_valid_i            ( csr_valid_id_ex             ),
        .csr_trans_id_o         ( csr_trans_id_ex_id          ),
        .csr_result_o           ( csr_result_ex_id            ),
        .csr_valid_o            ( csr_valid_ex_id             ),
        .csr_addr_o             ( csr_addr_ex_csr             ),
        .csr_commit_i           ( csr_commit_commit_ex        ), // from commit
        // Memory Management
        .enable_translation_i   ( enable_translation_csr_ex   ), // from CSR
        .en_ld_st_translation_i ( en_ld_st_translation_csr_ex ),
        .flush_tlb_i            ( flush_tlb_ctrl_ex           ),
        .fetch_req_i            ( fetch_req_if_ex             ),
        .fetch_gnt_o            ( fetch_gnt_ex_if             ),
        .fetch_valid_o          ( fetch_valid_ex_if           ),
        .fetch_vaddr_i          ( fetch_vaddr_if_ex           ),
        .fetch_rdata_o          ( fetch_rdata_ex_if           ),
        .fetch_ex_o             ( fetch_ex_ex_if              ), // fetch exception to IF
        .priv_lvl_i             ( priv_lvl                    ), // from CSR
        .ld_st_priv_lvl_i       ( ld_st_priv_lvl_csr_ex       ), // from CSR
        .sum_i                  ( sum_csr_ex                  ), // from CSR
        .mxr_i                  ( mxr_csr_ex                  ), // from CSR
        .satp_ppn_i             ( satp_ppn_csr_ex             ), // from CSR
        .asid_i                 ( asid_csr_ex                 ), // from CSR

        .mult_ready_o           ( mult_ready_ex_id            ),
        .mult_valid_i           ( mult_valid_id_ex            ),
        .mult_trans_id_o        ( mult_trans_id_ex_id         ),
        .mult_result_o          ( mult_result_ex_id           ),
        .mult_valid_o           ( mult_valid_ex_id            ),

<<<<<<< HEAD
        .data_if                ( data_if                     ),
=======
        .dcache_en_i            ( dcache_en_csr_nbdcache      ),
        .flush_dcache_i         ( flush_dcache_ctrl_ex        ),
        .flush_dcache_ack_o     ( flush_dcache_ack_ex_ctrl    ),
>>>>>>> 18481d58
        .*
    );

    // ---------
    // Commit
    // ---------
    commit_stage commit_stage_i (
        .halt_i                 ( halt_ctrl                     ),
        .exception_o            ( ex_commit                     ),
        .commit_instr_i         ( commit_instr_id_commit        ),
        .commit_ack_o           ( commit_ack                    ),
        .no_st_pending_i        ( no_st_pending_ex_commit       ),
        .waddr_a_o              ( waddr_a_commit_id             ),
        .wdata_a_o              ( wdata_a_commit_id             ),
        .we_a_o                 ( we_a_commit_id                ),
        .commit_lsu_o           ( lsu_commit_commit_ex          ),
        .commit_lsu_ready_i     ( lsu_commit_ready_ex_commit    ),
        .commit_csr_o           ( csr_commit_commit_ex          ),
        .pc_o                   ( pc_commit                     ),
        .csr_op_o               ( csr_op_commit_csr             ),
        .csr_wdata_o            ( csr_wdata_commit_csr          ),
        .csr_rdata_i            ( csr_rdata_csr_commit          ),
        .csr_exception_i        ( csr_exception_csr_commit      ),
        .fence_i_o              ( fence_i_commit_controller     ),
        .fence_o                ( fence_commit_controller       ),
        .sfence_vma_o           ( sfence_vma_commit_controller  ),
        .*
    );

    // ---------
    // CSR
    // ---------
    csr_regfile #(
        .ASID_WIDTH             ( ASID_WIDTH                    )
    )
    csr_regfile_i (
        .flush_o                ( flush_csr_ctrl                ),
        .halt_csr_o             ( halt_csr_ctrl                 ),
        .debug_csr_req_i        ( csr_req_debug_csr             ),
        .debug_csr_addr_i       ( csr_addr_debug_csr            ),
        .debug_csr_we_i         ( csr_we_debug_csr              ),
        .debug_csr_wdata_i      ( csr_wdata_debug_csr           ),
        .debug_csr_rdata_o      ( csr_rdata_debug_csr           ),
        .commit_ack_i           ( commit_ack                    ),
        .ex_i                   ( ex_commit                     ),
        .csr_op_i               ( csr_op_commit_csr             ),
        .csr_addr_i             ( csr_addr_ex_csr               ),
        .csr_wdata_i            ( csr_wdata_commit_csr          ),
        .csr_rdata_o            ( csr_rdata_csr_commit          ),
        .pc_i                   ( pc_commit                     ),
        .csr_exception_o        ( csr_exception_csr_commit      ),
        .epc_o                  ( epc_commit_pcgen              ),
        .eret_o                 ( eret                          ),
        .trap_vector_base_o     ( trap_vector_base_commit_pcgen ),
        .priv_lvl_o             ( priv_lvl                      ),
        .ld_st_priv_lvl_o       ( ld_st_priv_lvl_csr_ex         ),
        .en_translation_o       ( enable_translation_csr_ex     ),
        .en_ld_st_translation_o ( en_ld_st_translation_csr_ex   ),
        .sum_o                  ( sum_csr_ex                    ),
        .mxr_o                  ( mxr_csr_ex                    ),
        .satp_ppn_o             ( satp_ppn_csr_ex               ),
        .asid_o                 ( asid_csr_ex                   ),
        .tvm_o                  ( tvm_csr_id                    ),
        .tw_o                   ( tw_csr_id                     ),
        .tsr_o                  ( tsr_csr_id                    ),
        .dcache_en_o            ( dcache_en_csr_nbdcache        ),
        .*
    );

    // ------------
    // Controller
    // ------------
    controller controller_i (
        // flush ports
        .flush_bp_o             ( flush_bp_ctrl_pcgen           ),
        .flush_pcgen_o          ( flush_ctrl_pcgen              ),
        .flush_unissued_instr_o ( flush_unissued_instr_ctrl_id  ),
        .flush_if_o             ( flush_ctrl_if                 ),
        .flush_id_o             ( flush_ctrl_id                 ),
        .flush_ex_o             ( flush_ctrl_ex                 ),
        .flush_tlb_o            ( flush_tlb_ctrl_ex             ),
        .flush_dcache_o         ( flush_dcache_ctrl_ex          ),
        .flush_dcache_ack_i     ( flush_dcache_ack_ex_ctrl      ),

        .halt_csr_i             ( halt_csr_ctrl                 ),
        .halt_debug_i           ( halt_debug_ctrl               ),
        .debug_set_pc_i         ( set_pc_debug                  ),
        .halt_o                 ( halt_ctrl                     ),
        // control ports
        .eret_i                 ( eret                          ),
        .ex_valid_i             ( ex_commit.valid               ),
        .flush_csr_i            ( flush_csr_ctrl                ),
        .resolved_branch_i      ( resolved_branch               ),
        .fence_i_i              ( fence_i_commit_controller     ),
        .fence_i                ( fence_commit_controller       ),
        .sfence_vma_i           ( sfence_vma_commit_controller  ),

        .*
    );

    // ------------
    // Debug
    // ------------
    debug_unit debug_unit_i (
        .commit_instr_i    ( commit_instr_id_commit    ),
        .commit_ack_i      ( commit_ack                ),
        .ex_i              ( ex_commit                 ),
        .halt_o            ( halt_debug_ctrl           ),
        .fetch_enable_i    ( fetch_enable              ),

        .debug_pc_o        ( pc_debug_pcgen            ),
        .debug_set_pc_o    ( set_pc_debug              ),

        .debug_gpr_req_o   ( gpr_req_debug_issue       ),
        .debug_gpr_addr_o  ( gpr_addr_debug_issue      ),
        .debug_gpr_we_o    ( gpr_we_debug_issue        ),
        .debug_gpr_wdata_o ( gpr_wdata_debug_issue     ),
        .debug_gpr_rdata_i ( gpr_rdata_debug_issue     ),

        .debug_csr_req_o   ( csr_req_debug_csr         ),
        .debug_csr_addr_o  ( csr_addr_debug_csr        ),
        .debug_csr_we_o    ( csr_we_debug_csr          ),
        .debug_csr_wdata_o ( csr_wdata_debug_csr       ),
        .debug_csr_rdata_i ( csr_rdata_debug_csr       ),

        .*
    );

    // -------------------
    // Instruction Tracer
    // -------------------
    `ifndef SYNTHESIS
    `ifndef verilator
    instruction_tracer_if tracer_if (clk_i);
    // assign instruction tracer interface
    // control signals
    assign tracer_if.rstn              = rst_ni;
    assign tracer_if.flush_unissued    = flush_unissued_instr_ctrl_id;
    assign tracer_if.flush             = flush_ctrl_ex;
    // fetch
    assign tracer_if.instruction       = id_stage_i.compressed_decoder_i.instr_o;
    assign tracer_if.fetch_valid       = id_stage_i.instr_realigner_i.fetch_entry_valid_o;
    assign tracer_if.fetch_ack         = id_stage_i.instr_realigner_i.fetch_ack_i;
    // Issue
    assign tracer_if.issue_ack         = issue_stage_i.scoreboard_i.issue_ack_i;
    assign tracer_if.issue_sbe         = issue_stage_i.scoreboard_i.issue_instr_o;
    // write-back
    assign tracer_if.waddr             = waddr_a_commit_id;
    assign tracer_if.wdata             = wdata_a_commit_id;
    assign tracer_if.we                = we_a_commit_id;
    // commit
    assign tracer_if.commit_instr      = commit_instr_id_commit;
    assign tracer_if.commit_ack        = commit_ack;
    // address translation
    // stores
    assign tracer_if.st_valid          = ex_stage_i.lsu_i.i_store_unit.store_buffer_i.valid_i;
    assign tracer_if.st_paddr          = ex_stage_i.lsu_i.i_store_unit.store_buffer_i.paddr_i;
    // loads
    assign tracer_if.ld_valid          = ex_stage_i.lsu_i.i_load_unit.tag_valid_o;
    assign tracer_if.ld_kill           = ex_stage_i.lsu_i.i_load_unit.kill_req_o;
    assign tracer_if.ld_paddr          = ex_stage_i.lsu_i.i_load_unit.paddr_i;
    // exceptions
    assign tracer_if.exception         = commit_stage_i.exception_o;
    // assign current privilege level
    assign tracer_if.priv_lvl          = priv_lvl;

    program instr_tracer (instruction_tracer_if tracer_if);
        instruction_tracer it = new (tracer_if, 1'b0);

        initial begin
            #15ns;
            it.create_file(cluster_id_i, core_id_i);
            it.trace();
        end

        final begin
            it.close();
        end
    endprogram

    instr_tracer instr_tracer_i (tracer_if);
    `endif
    `endif

    always_ff @(posedge clk_i or negedge rst_ni) begin
        if(~rst_ni) begin
            fetch_enable <= 0;
        end else begin
            fetch_enable <= fetch_enable_i;
        end
    end

endmodule // ariane<|MERGE_RESOLUTION|>--- conflicted
+++ resolved
@@ -461,13 +461,11 @@
         .mult_result_o          ( mult_result_ex_id           ),
         .mult_valid_o           ( mult_valid_ex_id            ),
 
-<<<<<<< HEAD
         .data_if                ( data_if                     ),
-=======
         .dcache_en_i            ( dcache_en_csr_nbdcache      ),
         .flush_dcache_i         ( flush_dcache_ctrl_ex        ),
         .flush_dcache_ack_o     ( flush_dcache_ack_ex_ctrl    ),
->>>>>>> 18481d58
+
         .*
     );
 

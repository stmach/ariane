/* Copyright 2018 ETH Zurich and University of Bologna.
 * Copyright and related rights are licensed under the Solderpad Hardware
 * License, Version 0.51 (the “License”); you may not use this file except in
 * compliance with the License.  You may obtain a copy of the License at
 * http://solderpad.org/licenses/SHL-0.51. Unless required by applicable law
 * or agreed to in writing, software, hardware and materials distributed under
 * this License is distributed on an “AS IS” BASIS, WITHOUT WARRANTIES OR
 * CONDITIONS OF ANY KIND, either express or implied. See the License for the
 * specific language governing permissions and limitations under the License.
 *
 * File:  axi_adapter.sv
 * Author: Florian Zaruba <zarubaf@iis.ee.ethz.ch>
 * Date:   1.8.2018
 *
 * Description: Manages communication with the AXI Bus
 */
import std_cache_pkg::*;

module axi_adapter #(
    parameter int unsigned DATA_WIDTH          = 256,
    parameter logic        CRITICAL_WORD_FIRST = 0, // the AXI subsystem needs to support wrapping reads for this feature
    parameter int unsigned AXI_ID_WIDTH        = 10
)(
    input  logic                                        clk_i,  // Clock
    input  logic                                        rst_ni, // Asynchronous reset active low

    input  logic                                        req_i,
    input  req_t                                        type_i,
    output logic                                        gnt_o,
    output logic [AXI_ID_WIDTH-1:0]                     gnt_id_o,
    input  logic [63:0]                                 addr_i,
    input  logic                                        we_i,
    input  logic [(DATA_WIDTH/64)-1:0][63:0]            wdata_i,
    input  logic [(DATA_WIDTH/64)-1:0][7:0]             be_i,
    input  logic [1:0]                                  size_i,
    input  logic [AXI_ID_WIDTH-1:0]                     id_i,
    // read port
    output logic                                        valid_o,
    output logic [(DATA_WIDTH/64)-1:0][63:0]            rdata_o,
    output logic [AXI_ID_WIDTH-1:0]                     id_o,
    // critical word - read port
    output logic [63:0]                                 critical_word_o,
    output logic                                        critical_word_valid_o,
    // AXI port
    output ariane_axi::req_t                            axi_req_o,
    input  ariane_axi::resp_t                           axi_resp_i
);
    localparam BURST_SIZE = DATA_WIDTH/64-1;
    localparam ADDR_INDEX = ($clog2(DATA_WIDTH/64) > 0) ? $clog2(DATA_WIDTH/64) : 1;

    enum logic [3:0] {
        IDLE, WAIT_B_VALID, WAIT_AW_READY, WAIT_LAST_W_READY, WAIT_LAST_W_READY_AW_READY, WAIT_AW_READY_BURST,
        WAIT_R_VALID, WAIT_R_VALID_MULTIPLE, COMPLETE_READ
    } state_q, state_d;

    // counter for AXI transfers
    logic [ADDR_INDEX-1:0] cnt_d, cnt_q;
    logic [(DATA_WIDTH/64)-1:0][63:0] cache_line_d, cache_line_q;
    // save the address for a read, as we allow for non-cacheline aligned accesses
    logic [(DATA_WIDTH/64)-1:0] addr_offset_d, addr_offset_q;
    logic [AXI_ID_WIDTH-1:0]    id_d, id_q;
    logic [ADDR_INDEX-1:0]      index;

    always_comb begin : axi_fsm
        // Default assignments
        axi_req_o.aw_valid  = 1'b0;
        axi_req_o.aw.addr   = addr_i;
        axi_req_o.aw.prot   = 3'b0;
        axi_req_o.aw.region = 4'b0;
        axi_req_o.aw.len    = 8'b0;
        axi_req_o.aw.size   = {1'b0, size_i};
        axi_req_o.aw.burst  = (type_i == SINGLE_REQ) ? 2'b00 :  2'b01;  // fixed size for single request and incremental transfer for everything else
        axi_req_o.aw.lock   = 1'b0;
        axi_req_o.aw.cache  = 4'b0;
        axi_req_o.aw.qos    = 4'b0;
        axi_req_o.aw.id     = id_i;
        axi_req_o.aw.atop   = '0; // currently not used

        axi_req_o.ar_valid  = 1'b0;
        // in case of a single request or wrapping transfer we can simply begin at the address, if we want to request a cache-line
        // with an incremental transfer we need to output the corresponding base address of the cache line
        axi_req_o.ar.addr   = (CRITICAL_WORD_FIRST || type_i == SINGLE_REQ) ? addr_i : { addr_i[63:DCACHE_BYTE_OFFSET], {{DCACHE_BYTE_OFFSET}{1'b0}}};
        axi_req_o.ar.prot   = 3'b0;
        axi_req_o.ar.region = 4'b0;
        axi_req_o.ar.len    = 8'b0;
        axi_req_o.ar.size   = {1'b0, size_i}; // 8 bytes
        axi_req_o.ar.burst  = (type_i == SINGLE_REQ) ? 2'b00 : (CRITICAL_WORD_FIRST ? 2'b10 : 2'b01);  // wrapping transfer in case of a critical word first strategy
        axi_req_o.ar.lock   = 1'b0;
        axi_req_o.ar.cache  = 4'b0;
        axi_req_o.ar.qos    = 4'b0;
        axi_req_o.ar.id     = id_i;

        axi_req_o.w_valid   = 1'b0;
        axi_req_o.w.data    = wdata_i[0];
        axi_req_o.w.strb    = be_i[0];
        axi_req_o.w.last    = 1'b0;

        axi_req_o.b_ready   = 1'b0;
        axi_req_o.r_ready   = 1'b0;

        gnt_o         = 1'b0;
        gnt_id_o      = id_i;
        valid_o       = 1'b0;
        id_o          = axi_resp_i.r.id;

        critical_word_o         = axi_resp_i.r.data;
        critical_word_valid_o   = 1'b0;
        rdata_o                 = cache_line_q;

        state_d                 = state_q;
        cnt_d                   = cnt_q;
        cache_line_d            = cache_line_q;
        addr_offset_d           = addr_offset_q;
        id_d                    = id_q;
        index                   = '0;

        case (state_q)

            IDLE: begin
                cnt_d = '0;
                // we have an incoming request
                if (req_i) begin
                    // is this a read or write?
                    // write
                    if (we_i) begin
                        // the data is valid
                        axi_req_o.aw_valid = 1'b1;
                        axi_req_o.w_valid  = 1'b1;
                        // its a single write
                        if (type_i == SINGLE_REQ) begin
                            // only a single write so the data is already the last one
                            axi_req_o.w.last   = 1'b1;
                            // single req can be granted here
<<<<<<< HEAD
                            gnt_o = axi.aw_ready & axi.w_ready;
                            case ({axi.aw_ready, axi.w_ready})
=======
                            gnt_o = axi_resp_i.aw_ready & axi_resp_i.w_ready;
                            case ({axi_resp_i.aw_ready, axi_resp_i.w_ready})
>>>>>>> 707c6114
                                2'b11: state_d = WAIT_B_VALID;
                                2'b01: state_d = WAIT_AW_READY;
                                2'b10: state_d = WAIT_LAST_W_READY;
                                default: state_d = IDLE;
                            endcase
<<<<<<< HEAD
                        // its a request for the whole cache line
                        end else begin
                            axi.aw_len = BURST_SIZE; // number of bursts to do
                            axi.w_data = wdata_i[0];
                            axi.w_strb = be_i[0];
=======

                        // its a request for the whole cache line
                        end else begin
                            axi_req_o.aw.len = BURST_SIZE; // number of bursts to do
                            axi_req_o.w.data = wdata_i[0];
                            axi_req_o.w.strb = be_i[0];
>>>>>>> 707c6114

                            if (axi_resp_i.w_ready)
                                cnt_d = BURST_SIZE - 1;
                            else
                                cnt_d = BURST_SIZE;

                            case ({axi_resp_i.aw_ready, axi_resp_i.w_ready})
                                2'b11: state_d = WAIT_LAST_W_READY;
                                2'b01: state_d = WAIT_LAST_W_READY_AW_READY;
                                2'b10: state_d = WAIT_LAST_W_READY;
                                default:;
                            endcase
<<<<<<< HEAD

=======
>>>>>>> 707c6114
                        end
                    // read
                    end else begin

<<<<<<< HEAD
                        axi.ar_valid = 1'b1;
                        gnt_o = axi.ar_ready;
                        
=======
                        axi_req_o.ar_valid = 1'b1;
                        gnt_o = axi_resp_i.ar_ready;

>>>>>>> 707c6114
                        if (type_i != SINGLE_REQ) begin
                            axi_req_o.ar.len = BURST_SIZE;
                            cnt_d = BURST_SIZE;
                        end

                        if (axi_resp_i.ar_ready) begin
                            state_d = (type_i == SINGLE_REQ) ? WAIT_R_VALID : WAIT_R_VALID_MULTIPLE;
                            addr_offset_d = addr_i[ADDR_INDEX-1+3:3];
                        end
                    end
                end
            end

            // ~> from single write
            WAIT_AW_READY: begin
<<<<<<< HEAD
                axi.aw_valid = 1'b1;
                
                if (axi.aw_ready) begin
                    gnt_o   = 1'b1;
                    state_d = WAIT_B_VALID;
                end    
=======
                axi_req_o.aw_valid = 1'b1;

                if (axi_resp_i.aw_ready) begin
                    gnt_o   = 1'b1;
                    state_d = WAIT_B_VALID;
                end
>>>>>>> 707c6114

            end

            // ~> we need to wait for an aw_ready and there is at least one outstanding write
            WAIT_LAST_W_READY_AW_READY: begin

<<<<<<< HEAD
                axi.w_valid  = 1'b1;
                axi.w_last   = (cnt_q == '0);
=======
                axi_req_o.w_valid  = 1'b1;
                axi_req_o.w.last   = (cnt_q == '0);

>>>>>>> 707c6114
                if (type_i == SINGLE_REQ) begin
                    axi_req_o.w.data   = wdata_i[0];
                    axi_req_o.w.strb   = be_i[0];
                end else begin
                    axi_req_o.w.data   = wdata_i[BURST_SIZE-cnt_q];
                    axi_req_o.w.strb   = be_i[BURST_SIZE-cnt_q];
                end
                axi_req_o.aw_valid = 1'b1;
                // we are here because we want to write a cache line
                axi_req_o.aw.len   = BURST_SIZE;
                // we got an aw_ready
                case ({axi_resp_i.aw_ready, axi_resp_i.w_ready})
                    // we got an aw ready
                    2'b01: begin
                        // are there any outstanding transactions?
                        if (cnt_q == 0)
                            state_d = WAIT_AW_READY_BURST;
                        else // yes, so reduce the count and stay here
                            cnt_d = cnt_q - 1;
                    end
                    2'b10: state_d = WAIT_LAST_W_READY;
                    2'b11: begin
                        // we are finished
                        if (cnt_q == 0) begin
                            state_d  = WAIT_B_VALID;
                            gnt_o    = 1'b1;
                        // there are outstanding transactions
                        end else begin
                            state_d = WAIT_LAST_W_READY;
                            cnt_d = cnt_q - 1;
                        end
                    end
                    default:;
               endcase

            end

            // ~> all data has already been sent, we are only waiting for the aw_ready
            WAIT_AW_READY_BURST: begin
                axi_req_o.aw_valid = 1'b1;
                axi_req_o.aw.len   = BURST_SIZE;

<<<<<<< HEAD
                if (axi.aw_ready) begin
=======
                if (axi_resp_i.aw_ready) begin
>>>>>>> 707c6114
                    state_d  = WAIT_B_VALID;
                    gnt_o    = 1'b1;
                end
            end

            // ~> from write, there is an outstanding write
            WAIT_LAST_W_READY: begin
<<<<<<< HEAD
                axi.w_valid = 1'b1;
                
                if (type_i != SINGLE_REQ) begin
                    axi.w_data   = wdata_i[BURST_SIZE-cnt_q];
                    axi.w_strb   = be_i[BURST_SIZE-cnt_q];
                end

                // this is the last write
                if (cnt_q == '0) begin 
                    axi.w_last = 1'b1;
                    if (axi.w_ready) begin
                        state_d  = WAIT_B_VALID;
                        gnt_o    = 1'b1;
                    end
                end else if (axi.w_ready) begin
=======
                axi_req_o.w_valid = 1'b1;

                if (type_i != SINGLE_REQ) begin
                    axi_req_o.w.data   = wdata_i[BURST_SIZE-cnt_q];
                    axi_req_o.w.strb   = be_i[BURST_SIZE-cnt_q];
                end

                // this is the last write
                if (cnt_q == '0) begin
                    axi_req_o.w.last = 1'b1;
                    if (axi_resp_i.w_ready) begin
                        state_d  = WAIT_B_VALID;
                        gnt_o    = 1'b1;
                    end
                end else if (axi_resp_i.w_ready) begin
>>>>>>> 707c6114
                    cnt_d = cnt_q - 1;
                end
            end

            // ~> finish write transaction
            WAIT_B_VALID: begin
                axi_req_o.b_ready = 1'b1;
                id_o = axi_resp_i.b.id;

                // Write is valid
                if (axi_resp_i.b_valid) begin
                    state_d = IDLE;
                    valid_o = 1'b1;
                end
            end

            // ~> cacheline read, single read
            WAIT_R_VALID_MULTIPLE, WAIT_R_VALID: begin
                if (CRITICAL_WORD_FIRST)
                    index = addr_offset_q + (BURST_SIZE-cnt_q);
                else
                    index = BURST_SIZE-cnt_q;

                // reads are always wrapping here
                axi_req_o.r_ready = 1'b1;
                // this is the first read a.k.a the critical word
                if (axi_resp_i.r_valid) begin
                    if (CRITICAL_WORD_FIRST) begin
                        // this is the first word of a cacheline read, e.g.: the word which was causing the miss
                        if (state_q == WAIT_R_VALID_MULTIPLE && cnt_q == BURST_SIZE) begin
                            critical_word_valid_o = 1'b1;
                            critical_word_o       = axi_resp_i.r.data;
                        end
                    end else begin
                        // check if the address offset matches - then we are getting the critical word
                        if (index == addr_offset_q) begin
                            critical_word_valid_o = 1'b1;
                            critical_word_o       = axi_resp_i.r.data;
                        end
                    end

                    // this is the last read
<<<<<<< HEAD
                    if (axi.r_last) begin
                        id_d    = axi.r_id;
=======
                    if (axi_resp_i.r.last) begin
                        id_d    = axi_resp_i.r.id;
>>>>>>> 707c6114
                        state_d = COMPLETE_READ;
                    end

                    // save the word
                    if (state_q == WAIT_R_VALID_MULTIPLE) begin
                        cache_line_d[index] = axi_resp_i.r.data;

                    end else
                        cache_line_d[0] = axi_resp_i.r.data;

                    // Decrease the counter
                    cnt_d = cnt_q - 1;
                end
            end
            // ~> read is complete
            COMPLETE_READ: begin
                valid_o = 1'b1;
                state_d = IDLE;
                id_o    = id_q;
            end
        endcase
    end

    // ----------------
    // Registers
    // ----------------
    always_ff @(posedge clk_i or negedge rst_ni) begin
        if (~rst_ni) begin
            // start in flushing state and initialize the memory
            state_q       <= IDLE;
            cnt_q         <= '0;
            cache_line_q  <= '0;
            addr_offset_q <= '0;
            id_q          <= '0;
        end else begin
            state_q       <= state_d;
            cnt_q         <= cnt_d;
            cache_line_q  <= cache_line_d;
            addr_offset_q <= addr_offset_d;
            id_q          <= id_d;
        end
    end

endmodule<|MERGE_RESOLUTION|>--- conflicted
+++ resolved
@@ -131,32 +131,19 @@
                             // only a single write so the data is already the last one
                             axi_req_o.w.last   = 1'b1;
                             // single req can be granted here
-<<<<<<< HEAD
-                            gnt_o = axi.aw_ready & axi.w_ready;
-                            case ({axi.aw_ready, axi.w_ready})
-=======
                             gnt_o = axi_resp_i.aw_ready & axi_resp_i.w_ready;
                             case ({axi_resp_i.aw_ready, axi_resp_i.w_ready})
->>>>>>> 707c6114
                                 2'b11: state_d = WAIT_B_VALID;
                                 2'b01: state_d = WAIT_AW_READY;
                                 2'b10: state_d = WAIT_LAST_W_READY;
                                 default: state_d = IDLE;
                             endcase
-<<<<<<< HEAD
-                        // its a request for the whole cache line
-                        end else begin
-                            axi.aw_len = BURST_SIZE; // number of bursts to do
-                            axi.w_data = wdata_i[0];
-                            axi.w_strb = be_i[0];
-=======
 
                         // its a request for the whole cache line
                         end else begin
                             axi_req_o.aw.len = BURST_SIZE; // number of bursts to do
                             axi_req_o.w.data = wdata_i[0];
                             axi_req_o.w.strb = be_i[0];
->>>>>>> 707c6114
 
                             if (axi_resp_i.w_ready)
                                 cnt_d = BURST_SIZE - 1;
@@ -169,23 +156,12 @@
                                 2'b10: state_d = WAIT_LAST_W_READY;
                                 default:;
                             endcase
-<<<<<<< HEAD
-
-=======
->>>>>>> 707c6114
                         end
                     // read
                     end else begin
 
-<<<<<<< HEAD
-                        axi.ar_valid = 1'b1;
-                        gnt_o = axi.ar_ready;
-                        
-=======
                         axi_req_o.ar_valid = 1'b1;
                         gnt_o = axi_resp_i.ar_ready;
-
->>>>>>> 707c6114
                         if (type_i != SINGLE_REQ) begin
                             axi_req_o.ar.len = BURST_SIZE;
                             cnt_d = BURST_SIZE;
@@ -201,35 +177,18 @@
 
             // ~> from single write
             WAIT_AW_READY: begin
-<<<<<<< HEAD
-                axi.aw_valid = 1'b1;
-                
-                if (axi.aw_ready) begin
-                    gnt_o   = 1'b1;
-                    state_d = WAIT_B_VALID;
-                end    
-=======
                 axi_req_o.aw_valid = 1'b1;
 
                 if (axi_resp_i.aw_ready) begin
                     gnt_o   = 1'b1;
                     state_d = WAIT_B_VALID;
                 end
->>>>>>> 707c6114
-
             end
 
             // ~> we need to wait for an aw_ready and there is at least one outstanding write
             WAIT_LAST_W_READY_AW_READY: begin
-
-<<<<<<< HEAD
-                axi.w_valid  = 1'b1;
-                axi.w_last   = (cnt_q == '0);
-=======
                 axi_req_o.w_valid  = 1'b1;
                 axi_req_o.w.last   = (cnt_q == '0);
-
->>>>>>> 707c6114
                 if (type_i == SINGLE_REQ) begin
                     axi_req_o.w.data   = wdata_i[0];
                     axi_req_o.w.strb   = be_i[0];
@@ -272,11 +231,7 @@
                 axi_req_o.aw_valid = 1'b1;
                 axi_req_o.aw.len   = BURST_SIZE;
 
-<<<<<<< HEAD
-                if (axi.aw_ready) begin
-=======
                 if (axi_resp_i.aw_ready) begin
->>>>>>> 707c6114
                     state_d  = WAIT_B_VALID;
                     gnt_o    = 1'b1;
                 end
@@ -284,23 +239,6 @@
 
             // ~> from write, there is an outstanding write
             WAIT_LAST_W_READY: begin
-<<<<<<< HEAD
-                axi.w_valid = 1'b1;
-                
-                if (type_i != SINGLE_REQ) begin
-                    axi.w_data   = wdata_i[BURST_SIZE-cnt_q];
-                    axi.w_strb   = be_i[BURST_SIZE-cnt_q];
-                end
-
-                // this is the last write
-                if (cnt_q == '0) begin 
-                    axi.w_last = 1'b1;
-                    if (axi.w_ready) begin
-                        state_d  = WAIT_B_VALID;
-                        gnt_o    = 1'b1;
-                    end
-                end else if (axi.w_ready) begin
-=======
                 axi_req_o.w_valid = 1'b1;
 
                 if (type_i != SINGLE_REQ) begin
@@ -316,7 +254,6 @@
                         gnt_o    = 1'b1;
                     end
                 end else if (axi_resp_i.w_ready) begin
->>>>>>> 707c6114
                     cnt_d = cnt_q - 1;
                 end
             end
@@ -359,13 +296,8 @@
                     end
 
                     // this is the last read
-<<<<<<< HEAD
-                    if (axi.r_last) begin
-                        id_d    = axi.r_id;
-=======
                     if (axi_resp_i.r.last) begin
                         id_d    = axi_resp_i.r.id;
->>>>>>> 707c6114
                         state_d = COMPLETE_READ;
                     end
 

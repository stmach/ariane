// Copyright 2018 ETH Zurich and University of Bologna.
// Copyright and related rights are licensed under the Solderpad Hardware
// License, Version 0.51 (the "License"); you may not use this file except in
// compliance with the License.  You may obtain a copy of the License at
// http://solderpad.org/licenses/SHL-0.51. Unless required by applicable law
// or agreed to in writing, software, hardware and materials distributed under
// this License is distributed on an "AS IS" BASIS, WITHOUT WARRANTIES OR
// CONDITIONS OF ANY KIND, either express or implied. See the License for the
// specific language governing permissions and limitations under the License.
//
// Author: Florian Zaruba, ETH Zurich
// Date: 19.03.2017
// Description: Test-harness for Ariane
//              Instantiates an AXI-Bus and memories

module ariane_testharness #(
<<<<<<< HEAD
        parameter logic [63:0] CACHE_START_ADDR  = 64'h8000_0000, // address on which to decide whether the request is cache-able or not
        parameter int unsigned AXI_ID_WIDTH      = 10,
        parameter int unsigned AXI_USER_WIDTH    = 1,
        parameter int unsigned AXI_ADDRESS_WIDTH = 64,
        parameter int unsigned AXI_DATA_WIDTH    = 64,
        parameter int unsigned NUM_WORDS         = 2**24          // memory size
    )(
        input  logic                           clk_i,
        input  logic                           rtc_i,
        input  logic                           rst_ni,
        output logic [31:0]                    exit_o
    );
=======
    parameter logic [63:0] CACHE_START_ADDR  = 64'h8000_0000, // address on which to decide whether the request is cache-able or not
    parameter int unsigned AXI_ID_WIDTH      = 10,
    parameter int unsigned AXI_USER_WIDTH    = 1,
    parameter int unsigned AXI_ADDRESS_WIDTH = 64,
    parameter int unsigned AXI_DATA_WIDTH    = 64,
    parameter int unsigned NUM_WORDS         = 2**24          // memory size
)(
    input  logic                           clk_i,
    input  logic                           rst_ni,
    output logic [31:0]                    exit_o
);
>>>>>>> 7b8e5c2a

    // disable test-enable
    logic        test_en;
    logic        ndmreset;
    logic        ndmreset_n;
    logic        debug_req_core;

    int          jtag_enable;
    logic        init_done;
    logic [31:0] jtag_exit, dmi_exit;

    logic        jtag_TCK;
    logic        jtag_TMS;
    logic        jtag_TDI;
    logic        jtag_TRSTn;
    logic        jtag_TDO_data;
    logic        jtag_TDO_driven;

    logic        debug_req_valid;
    logic        debug_req_ready;
    logic        debug_resp_valid;
    logic        debug_resp_ready;
    logic [1:0]  debug_resp_bits_resp;
    logic [31:0] debug_resp_bits_data;

    logic        jtag_req_valid;
    logic [6:0]  jtag_req_bits_addr;
    logic [1:0]  jtag_req_bits_op;
    logic [31:0] jtag_req_bits_data;
    logic        jtag_resp_ready;
    logic        jtag_resp_valid;

    logic        dmi_req_valid;
    logic [6:0]  dmi_req_bits_addr;
    logic [1:0]  dmi_req_bits_op;
    logic [31:0] dmi_req_bits_data;
    logic        dmi_resp_ready;
    logic        dmi_resp_valid;

    logic rtc_i;
    assign rtc_i = 1'b0;

    assign test_en = 1'b0;
    assign ndmreset_n = ~ndmreset ;

    localparam NB_SLAVE = 4;

    localparam AXI_ID_WIDTH_SLAVES = AXI_ID_WIDTH + $clog2(NB_SLAVE);

    AXI_BUS #(
        .AXI_ADDR_WIDTH ( AXI_ADDRESS_WIDTH ),
        .AXI_DATA_WIDTH ( AXI_DATA_WIDTH    ),
        .AXI_ID_WIDTH   ( AXI_ID_WIDTH      ),
        .AXI_USER_WIDTH ( AXI_USER_WIDTH    )
    ) slave[NB_SLAVE-1:0]();

    AXI_BUS #(
        .AXI_ADDR_WIDTH ( AXI_ADDRESS_WIDTH   ),
        .AXI_DATA_WIDTH ( AXI_DATA_WIDTH      ),
        .AXI_ID_WIDTH   ( AXI_ID_WIDTH_SLAVES ),
        .AXI_USER_WIDTH ( AXI_USER_WIDTH      )
    ) master[ariane_soc::NB_PERIPHERALS-1:0]();

    // ---------------
    // Debug
    // ---------------
    assign init_done = rst_ni;

    initial begin
        if (!$value$plusargs("jtag_rbb_enable=%b", jtag_enable)) jtag_enable = 'h0;
    end

    dm::dmi_req_t  jtag_dmi_req;
    dm::dmi_req_t  dmi_req;

    dm::dmi_req_t  debug_req;
    dm::dmi_resp_t debug_resp;

    // debug if MUX
    assign debug_req_valid     = (jtag_enable[0]) ? jtag_req_valid     : dmi_req_valid;
    assign debug_resp_ready    = (jtag_enable[0]) ? jtag_resp_ready    : dmi_resp_ready;
    assign debug_req           = (jtag_enable[0]) ? jtag_dmi_req       : dmi_req;
    assign exit_o              = (jtag_enable[0]) ? jtag_exit          : dmi_exit;
    assign jtag_resp_valid     = (jtag_enable[0]) ? debug_resp_valid   : 1'b0;
    assign dmi_resp_valid      = (jtag_enable[0]) ? 1'b0               : debug_resp_valid;

    // SiFive's SimJTAG Module
    // Converts to DPI calls
    SimJTAG i_SimJTAG (
        .clock                ( clk_i                ),
        .reset                ( ~rst_ni              ),
        .enable               ( jtag_enable[0]       ),
        .init_done            ( init_done            ),
        .jtag_TCK             ( jtag_TCK             ),
        .jtag_TMS             ( jtag_TMS             ),
        .jtag_TDI             ( jtag_TDI             ),
        .jtag_TRSTn           ( jtag_TRSTn           ),
        .jtag_TDO_data        ( jtag_TDO_data        ),
        .jtag_TDO_driven      ( jtag_TDO_driven      ),
        .exit                 ( jtag_exit            )
    );

    dmi_jtag i_dmi_jtag (
        .clk_i            ( clk_i           ),
        .rst_ni           ( rst_ni          ),
        .dmi_req_o        ( jtag_dmi_req    ),
        .dmi_req_valid_o  ( jtag_req_valid  ),
        .dmi_req_ready_i  ( debug_req_ready ),
        .dmi_resp_i       ( debug_resp      ),
        .dmi_resp_ready_o ( jtag_resp_ready ),
        .dmi_resp_valid_i ( jtag_resp_valid ),
        .dmi_rst_no       (                 ), // not connected
        .tck_i            ( jtag_TCK        ),
        .tms_i            ( jtag_TMS        ),
        .trst_ni          ( jtag_TRSTn      ),
        .td_i             ( jtag_TDI        ),
        .td_o             ( jtag_TDO_data   ),
        .tdo_oe_o         ( jtag_TDO_driven )
    );

    // SiFive's SimDTM Module
    // Converts to DPI calls
    logic [1:0] debug_req_bits_op;
    assign dmi_req.op = dm::dtm_op_t'(debug_req_bits_op);
    SimDTM i_SimDTM (
        .clk                  ( clk_i                ),
        .reset                ( ~rst_ni              ),
        .debug_req_valid      ( dmi_req_valid        ),
        .debug_req_ready      ( debug_req_ready      ),
        .debug_req_bits_addr  ( dmi_req.addr         ),
        .debug_req_bits_op    ( debug_req_bits_op    ),
        .debug_req_bits_data  ( dmi_req.data         ),
        .debug_resp_valid     ( dmi_resp_valid       ),
        .debug_resp_ready     ( dmi_resp_ready       ),
        .debug_resp_bits_resp ( debug_resp.resp      ),
        .debug_resp_bits_data ( debug_resp.data      ),
        .exit                 ( dmi_exit             )
    );

    // debug module
    dm_top #(
        // current implementation only supports 1 hart
        .NrHarts              ( 1                    ),
        .AxiIdWidth           ( AXI_ID_WIDTH_SLAVES  ),
        .AxiAddrWidth         ( AXI_ADDRESS_WIDTH    ),
        .AxiDataWidth         ( AXI_DATA_WIDTH       ),
        .AxiUserWidth         ( AXI_USER_WIDTH       )
    ) i_dm_top (
        .clk_i                ( clk_i                     ),
        .rst_ni               ( rst_ni                    ), // PoR
        .testmode_i           ( test_en                   ),
        .ndmreset_o           ( ndmreset                  ),
        .dmactive_o           (                           ), // active debug session
        .debug_req_o          ( debug_req_core            ),
        .unavailable_i        ( '0                        ),
        .axi_master           ( slave[3]                  ),
        .axi_slave            ( master[ariane_soc::Debug] ),
        .dmi_rst_ni           ( rst_ni                    ),
        .dmi_req_valid_i      ( debug_req_valid           ),
        .dmi_req_ready_o      ( debug_req_ready           ),
        .dmi_req_i            ( debug_req                 ),
        .dmi_resp_valid_o     ( debug_resp_valid          ),
        .dmi_resp_ready_i     ( debug_resp_ready          ),
        .dmi_resp_o           ( debug_resp                )
    );

    // ---------------
    // ROM
    // ---------------
    logic                         rom_req;
    logic [AXI_ADDRESS_WIDTH-1:0] rom_addr;
    logic [AXI_DATA_WIDTH-1:0]    rom_rdata;

    axi2mem #(
        .AXI_ID_WIDTH   ( AXI_ID_WIDTH_SLAVES ),
        .AXI_ADDR_WIDTH ( AXI_ADDRESS_WIDTH   ),
        .AXI_DATA_WIDTH ( AXI_DATA_WIDTH      ),
        .AXI_USER_WIDTH ( AXI_USER_WIDTH      )
    ) i_axi2rom (
        .clk_i  ( clk_i                   ),
        .rst_ni ( ndmreset_n              ),
        .slave  ( master[ariane_soc::ROM] ),
        .req_o  ( rom_req                 ),
        .we_o   (                         ),
        .addr_o ( rom_addr                ),
        .be_o   (                         ),
        .data_o (                         ),
        .data_i ( rom_rdata               )
    );

    bootrom i_bootrom (
        .clk_i      ( clk_i     ),
        .req_i      ( rom_req   ),
        .addr_i     ( rom_addr  ),
        .rdata_o    ( rom_rdata )
    );

    // ---------------
    // Memory
    // ---------------
    logic                         req;
    logic                         we;
    logic [AXI_ADDRESS_WIDTH-1:0] addr;
    logic [AXI_DATA_WIDTH/8-1:0]  be;
    logic [AXI_DATA_WIDTH-1:0]    wdata;
    logic [AXI_DATA_WIDTH-1:0]    rdata;

    axi2mem #(
        .AXI_ID_WIDTH   ( AXI_ID_WIDTH_SLAVES ),
        .AXI_ADDR_WIDTH ( AXI_ADDRESS_WIDTH   ),
        .AXI_DATA_WIDTH ( AXI_DATA_WIDTH      ),
        .AXI_USER_WIDTH ( AXI_USER_WIDTH      )
    ) i_axi2mem (
        .clk_i  ( clk_i                    ),
        .rst_ni ( ndmreset_n               ),
        .slave  ( master[ariane_soc::DRAM] ),
        .req_o  ( req                      ),
        .we_o   ( we                       ),
        .addr_o ( addr                     ),
        .be_o   ( be                       ),
        .data_o ( wdata                    ),
        .data_i ( rdata                    )
    );

    sram #(
        .DATA_WIDTH ( AXI_DATA_WIDTH ),
        .NUM_WORDS  ( NUM_WORDS      )
    ) i_sram (
        .clk_i      ( clk_i                                                                       ),
        .rst_ni     ( rst_ni                                                                      ),
        .req_i      ( req                                                                         ),
        .we_i       ( we                                                                          ),
        .addr_i     ( addr[$clog2(NUM_WORDS)-1+$clog2(AXI_DATA_WIDTH/8):$clog2(AXI_DATA_WIDTH/8)] ),
        .wdata_i    ( wdata                                                                       ),
        .be_i       ( be                                                                          ),
        .rdata_o    ( rdata                                                                       )
    );

    // ---------------
    // AXI Xbar
    // ---------------
    axi_node_intf_wrap #(
        // three ports from Ariane (instruction, data and bypass)
        .NB_SLAVE       ( NB_SLAVE                   ),
        .NB_MASTER      ( ariane_soc::NB_PERIPHERALS ),
        .AXI_ADDR_WIDTH ( AXI_ADDRESS_WIDTH          ),
        .AXI_DATA_WIDTH ( AXI_DATA_WIDTH             ),
        .AXI_USER_WIDTH ( AXI_USER_WIDTH             ),
        .AXI_ID_WIDTH   ( AXI_ID_WIDTH               )
    ) i_axi_xbar (
        .clk          ( clk_i      ),
        .rst_n        ( ndmreset_n ),
        .test_en_i    ( test_en    ),
        .slave        ( slave      ),
        .master       ( master     ),
        .start_addr_i ({
            ariane_soc::DebugBase,
            ariane_soc::ROMBase,
            ariane_soc::CLINTBase,
            ariane_soc::PLICBase,
            ariane_soc::UARTBase,
            ariane_soc::DRAMBase
        }),
        .end_addr_i   ({
            ariane_soc::DebugBase + ariane_soc::DebugLength,
            ariane_soc::ROMBase   + ariane_soc::ROMLength,
            ariane_soc::CLINTBase + ariane_soc::CLINTLength,
            ariane_soc::PLICBase  + ariane_soc::PLICLength,
            ariane_soc::UARTBase  + ariane_soc::UARTLength,
            ariane_soc::DRAMBase  + ariane_soc::DRAMLength
        })
    );

    // ---------------
    // CLINT
    // ---------------
    logic ipi;
    logic timer_irq;

    clint #(
        .AXI_ADDR_WIDTH ( AXI_ADDRESS_WIDTH   ),
        .AXI_DATA_WIDTH ( AXI_DATA_WIDTH      ),
        .AXI_ID_WIDTH   ( AXI_ID_WIDTH_SLAVES ),
        .NR_CORES       ( 1                   )
    ) i_clint (
<<<<<<< HEAD
        .clk_i       ( clk_i                     ),
        .rst_ni      ( rst_ni                    ),
        .slave       ( master[ariane_soc::CLINT] ),
        .rtc_i,
        .timer_irq_o ( timer_irq                 ),
        .ipi_o       ( ipi                       )
=======
        .clk_i       ( clk_i     ),
        .rst_ni      ( rst_ni    ),
        .slave       ( master[1] ),
        .rtc_i       ( rtc_i     ),
        .timer_irq_o ( timer_irq ),
        .ipi_o       ( ipi       )
>>>>>>> 7b8e5c2a
    );

    // ---------------
    // PLIC
    // ---------------
    logic [ariane_soc::NumTargets-1:0] irqs;
    logic [ariane_soc::NumSources-1:0] irq_sources;

    REG_BUS #(
        .ADDR_WIDTH ( AXI_ADDRESS_WIDTH ),
        .DATA_WIDTH ( AXI_DATA_WIDTH    )
    ) reg_bus (clk_i);

    plic #(
        .ADDR_WIDTH         ( AXI_ADDRESS_WIDTH      ),
        .DATA_WIDTH         ( AXI_DATA_WIDTH         ),
        .ID_BITWIDTH        ( 2                      ), // TODO (zarubaf): Find propper width
        .PARAMETER_BITWIDTH ( 2                      ), // TODO (zarubaf): Find propper width
        .NUM_TARGETS        ( ariane_soc::NumTargets ),
        .NUM_SOURCES        ( ariane_soc::NumSources )
    ) i_plic (
        .clk_i,
        .rst_ni          ( ndmreset_n  ),
        .irq_sources_i   ( irq_sources ),
        .eip_targets_o   ( irqs        ),
        .external_bus_io ( reg_bus     )
    );

    // ---------------
    // Peripheral
    // ---------------

    // tie-off uart here
    assign irq_sources = '0;
    assign master[ariane_soc::UART].aw_ready = 1'b1;
    assign master[ariane_soc::UART].ar_ready = 1'b1;
    assign master[ariane_soc::UART].w_ready  = 1'b1;
    assign master[ariane_soc::UART].b_valid  = 1'b0;
    assign master[ariane_soc::UART].r_valid  = 1'b0;

    // ---------------
    // Core
    // ---------------
    ariane #(
        .CACHE_START_ADDR ( CACHE_START_ADDR ),
        .AXI_ID_WIDTH     ( AXI_ID_WIDTH     ),
        .AXI_USER_WIDTH   ( AXI_USER_WIDTH   )
    ) i_ariane (
        .clk_i         ( clk_i            ),
        .rst_ni        ( ndmreset_n       ),
        .boot_addr_i   ( 64'h10000        ), // start fetching from ROM
        .core_id_i     ( '0               ),
        .cluster_id_i  ( '0               ),
        .irq_i         ( irqs             ),
        .ipi_i         ( ipi              ),
        .time_irq_i    ( timer_irq        ),
        .debug_req_i   ( debug_req_core   ),
        .data_if       ( slave[2]         ),
        .bypass_if     ( slave[1]         ),
        .instr_if      ( slave[0]         )
    );

endmodule
<|MERGE_RESOLUTION|>--- conflicted
+++ resolved
@@ -14,7 +14,6 @@
 //              Instantiates an AXI-Bus and memories
 
 module ariane_testharness #(
-<<<<<<< HEAD
         parameter logic [63:0] CACHE_START_ADDR  = 64'h8000_0000, // address on which to decide whether the request is cache-able or not
         parameter int unsigned AXI_ID_WIDTH      = 10,
         parameter int unsigned AXI_USER_WIDTH    = 1,
@@ -27,19 +26,6 @@
         input  logic                           rst_ni,
         output logic [31:0]                    exit_o
     );
-=======
-    parameter logic [63:0] CACHE_START_ADDR  = 64'h8000_0000, // address on which to decide whether the request is cache-able or not
-    parameter int unsigned AXI_ID_WIDTH      = 10,
-    parameter int unsigned AXI_USER_WIDTH    = 1,
-    parameter int unsigned AXI_ADDRESS_WIDTH = 64,
-    parameter int unsigned AXI_DATA_WIDTH    = 64,
-    parameter int unsigned NUM_WORDS         = 2**24          // memory size
-)(
-    input  logic                           clk_i,
-    input  logic                           rst_ni,
-    output logic [31:0]                    exit_o
-);
->>>>>>> 7b8e5c2a
 
     // disable test-enable
     logic        test_en;
@@ -78,9 +64,6 @@
     logic [31:0] dmi_req_bits_data;
     logic        dmi_resp_ready;
     logic        dmi_resp_valid;
-
-    logic rtc_i;
-    assign rtc_i = 1'b0;
 
     assign test_en = 1'b0;
     assign ndmreset_n = ~ndmreset ;
@@ -325,21 +308,12 @@
         .AXI_ID_WIDTH   ( AXI_ID_WIDTH_SLAVES ),
         .NR_CORES       ( 1                   )
     ) i_clint (
-<<<<<<< HEAD
         .clk_i       ( clk_i                     ),
         .rst_ni      ( rst_ni                    ),
         .slave       ( master[ariane_soc::CLINT] ),
         .rtc_i,
         .timer_irq_o ( timer_irq                 ),
         .ipi_o       ( ipi                       )
-=======
-        .clk_i       ( clk_i     ),
-        .rst_ni      ( rst_ni    ),
-        .slave       ( master[1] ),
-        .rtc_i       ( rtc_i     ),
-        .timer_irq_o ( timer_irq ),
-        .ipi_o       ( ipi       )
->>>>>>> 7b8e5c2a
     );
 
     // ---------------
